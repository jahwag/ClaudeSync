--- conflicted
+++ resolved
@@ -1,68 +1,64 @@
-[build-system]
-requires = ["setuptools>=42", "wheel"]
-build-backend = "setuptools.build_meta"
-
-[project]
-name = "claudesync"
-<<<<<<< HEAD
-version = "0.4.2"
-=======
-version = "0.4.1"
->>>>>>> e4babe78
-authors = [
-    {name = "Jahziah Wagner", email = "jahziah.wagner+pypi@gmail.com"},
-]
-description = "A tool to synchronize local files with Claude.ai projects"
-license = {file = "LICENSE"}
-readme = "README.md"
-requires-python = ">=3.7"
-classifiers = [
-    "Programming Language :: Python :: 3",
-    "License :: OSI Approved :: MIT License",
-    "Operating System :: OS Independent",
-]
-dependencies = [
-    "Click",
-    "requests",
-    "pathspec",
-    "crontab",
-    "setuptools",
-    "pytest",
-    "pytest-cov",
-    "click_completion",
-    "tqdm",
-]
-keywords = [
-    "sync",
-    "files",
-    "Claude.ai",
-    "automation",
-    "synchronization",
-    "project management",
-    "file management",
-    "cloud sync",
-    "cli tool",
-    "command line",
-    "productivity",
-    "development tools",
-    "file synchronization",
-    "continuous integration",
-    "devops",
-    "version control"
-]
-
-[project.urls]
-"Homepage" = "https://github.com/jahwag/claudesync"
-"Bug Tracker" = "https://github.com/jahwag/claudesync/issues"
-
-[project.scripts]
-claudesync = "claudesync.cli.main:cli"
-
-[tool.setuptools.packages.find]
-where = ["src"]
-include = ["claudesync*"]
-
-[tool.pytest.ini_options]
-testpaths = ["tests"]
-python_files = "test_*.py"
-addopts = "-v --cov=claudesync --cov-report=term-missing"
+[build-system]
+requires = ["setuptools>=42", "wheel"]
+build-backend = "setuptools.build_meta"
+
+[project]
+name = "claudesync"
+version = "0.4.2"
+authors = [
+    {name = "Jahziah Wagner", email = "jahziah.wagner+pypi@gmail.com"},
+]
+description = "A tool to synchronize local files with Claude.ai projects"
+license = {file = "LICENSE"}
+readme = "README.md"
+requires-python = ">=3.7"
+classifiers = [
+    "Programming Language :: Python :: 3",
+    "License :: OSI Approved :: MIT License",
+    "Operating System :: OS Independent",
+]
+dependencies = [
+    "Click",
+    "requests",
+    "pathspec",
+    "crontab",
+    "setuptools",
+    "pytest",
+    "pytest-cov",
+    "click_completion",
+    "tqdm",
+]
+keywords = [
+    "sync",
+    "files",
+    "Claude.ai",
+    "automation",
+    "synchronization",
+    "project management",
+    "file management",
+    "cloud sync",
+    "cli tool",
+    "command line",
+    "productivity",
+    "development tools",
+    "file synchronization",
+    "continuous integration",
+    "devops",
+    "version control"
+]
+
+[project.urls]
+"Homepage" = "https://github.com/jahwag/claudesync"
+"Bug Tracker" = "https://github.com/jahwag/claudesync/issues"
+
+[project.scripts]
+claudesync = "claudesync.cli.main:cli"
+
+[tool.setuptools.packages.find]
+where = ["src"]
+include = ["claudesync*"]
+
+[tool.pytest.ini_options]
+testpaths = ["tests"]
+python_files = "test_*.py"
+addopts = "-v --cov=claudesync --cov-report=term-missing"